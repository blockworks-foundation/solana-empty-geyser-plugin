use solana_geyser_plugin_interface::geyser_plugin_interface::GeyserPlugin;


pub mod config;

#[derive(Debug, Default)]
pub struct Plugin {
}

impl GeyserPlugin for Plugin {
    fn name(&self) -> &'static str {
        "geyser_empty_plugin"
    }

    fn on_load(
        &mut self,
        _config_file: &str,
    ) -> solana_geyser_plugin_interface::geyser_plugin_interface::Result<()> {
        Ok(())
    }

    fn on_unload(&mut self) {}

    fn account_data_notifications_enabled(&self) -> bool {
<<<<<<< HEAD
        // change from default which is true
        false
    }

    fn transaction_notifications_enabled(&self) -> bool {
        // the default
        false
    }

    fn entry_notifications_enabled(&self) -> bool {
        // the default
=======
>>>>>>> 9363e51d
        false
    }
}

#[no_mangle]
#[allow(improper_ctypes_definitions)]
pub unsafe extern "C" fn _create_plugin() -> *mut dyn GeyserPlugin {
    let plugin = Plugin::default();
    let plugin: Box<dyn GeyserPlugin> = Box::new(plugin);
    Box::into_raw(plugin)
}<|MERGE_RESOLUTION|>--- conflicted
+++ resolved
@@ -22,20 +22,6 @@
     fn on_unload(&mut self) {}
 
     fn account_data_notifications_enabled(&self) -> bool {
-<<<<<<< HEAD
-        // change from default which is true
-        false
-    }
-
-    fn transaction_notifications_enabled(&self) -> bool {
-        // the default
-        false
-    }
-
-    fn entry_notifications_enabled(&self) -> bool {
-        // the default
-=======
->>>>>>> 9363e51d
         false
     }
 }
